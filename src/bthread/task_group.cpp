--- conflicted
+++ resolved
@@ -150,15 +150,7 @@
         // }
 #endif
 
-<<<<<<< HEAD
-        if (FLAGS_brpc_worker_as_ext_processor) {
-            RunExtTxProcTask();
-        }
-
         ProcessModulesTask();  // ring module task
-=======
-        ProcessModulesTask();
->>>>>>> 71f76c21
 
 #ifdef IO_URING_ENABLED
         // if (FLAGS_use_io_uring && ring_listener_ != nullptr) {
